--- conflicted
+++ resolved
@@ -250,7 +250,6 @@
   file_check_cmd: "logging buffered 8880"
   save_config: 'OK'
 
-<<<<<<< HEAD
 supermicro_usp:
   base_prompt: SMIS
   router_prompt: SMIS>
@@ -261,12 +260,11 @@
   save_config: '[OK]'
   cmd_response_init: "logging buffered 110"
   cmd_response_final: "logging buffered 110"
-=======
+
 sophos_sfos:
   base_prompt: "console"
   router_prompt: "console>"
   enable_prompt: "console>"
   interface_ip: 172.16.16.16
   version_banner: "Serial Number"
-  multiple_line_output: ""
->>>>>>> 25101413
+  multiple_line_output: ""