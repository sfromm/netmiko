---

# Available device_type's are specified in the CLASS_MAPPER variable in
# netmiko/netmiko/ssh_dispatcher.py

cisco_ios:
  device_type: cisco_ios
  ip: 10.10.10.10
  username: admin
  password: cisco123
  secret: cisco123

cisco_asa_21:               # the device_name does not have to match the device type
  device_type: cisco_asa
  ip: 10.10.10.11
  username: admin
  password: cisco123
  secret: cisco123

arista_eos:
  device_type: arista_eos
  ip: 10.10.10.12
  username: admin1
  password: arista123
  secret: ""                # enable secret is optional
  port: 8522                # shows using non-standard SSH port

hp_procurve:
  device_type: hp_procurve
  ip: 10.10.10.13
  username: admin
  password: '{more%comple9' # for passwords with special chars use quotes
  secret: ''

juniper:
  device_type: juniper
  ip: 10.10.10.14
  username: admin
  password: juniper123

juniper_screenos:
  device_type: juniper_screenos
  ip: 100.65.1.1
  username: netscreen
  password: netscreen

paloalto_panos:
  device_type: paloalto_panos
  ip: 10.10.10.15
  username: admin
  password: paloalto123

brocade_fastiron:
  device_type: brocade_fastiron
  ip: 10.18.253.130
  username: admin
  password: password
  secret: password

brocade_netiron:
  device_type: brocade_netiron
  ip: 10.254.4.128
  username: admin
  password: password
  secret: password

brocade_nos:
  device_type: brocade_nos
  ip: 10.254.4.117
  username: admin
  password: password

aruba_os:
  device_type: aruba_os
  ip: 10.1.200.242
  username: admin
  password: password
  secret: secret

ubiquiti_edge:
  device_type: ubiquiti_edge
  ip: 172.16.51.102
  username: admin
  password: password

ubiquiti_edgeswitch:
  device_type: ubiquiti_edgeswitch
  ip: 172.16.51.102
  username: admin
  password: password

dell_powerconnect:
  device_type: dell_powerconnect
  ip: 192.168.1.254
  username: admin
  password: admin

dellos10:
  device_type: dellos10
  ip: 192.168.23.129
  username: admin
  password: admin

pluribus:
  device_type: pluribus_ssh
  ip: 172.17.19.1
  username: mircea
  password: weakpass

alcatel_aos:
  device_type: alcatel_aos
  ip: 192.168.1.154
  username: admin
  password: switch

netscaler:
  device_type: netscaler
  ip: 192.168.10.10
  username: admin
  password: admin

calix_b6_ssh:
  device_type: calix_b6_ssh
  ip: 192.168.99.99
  username: cli
  password: occam
  secret: razor

ipinfusion_ocnos:
  device_type: ipinfusion_ocnos
  ip: 10.12.39.34
  username: ocnos
  password: ocnos
  secret: ocnos

ipinfusion_ocnos_telnet:
  device_type: ipinfusion_ocnos_telnet
  ip: 10.12.39.34
  username: ocnos
  password: ocnos
  secret: ocnos

oneaccess_oneos:
  device_type: oneaccess_oneos
  ip: 10.94.49.187
  username: m-wallraf
  password: TEST
  secret: TEST

oneaccess_oneos_telnet:
  device_type: oneaccess_oneos_telnet
  ip: 10.94.49.187
  username: m-wallraf
  password: TEST
  secret: TEST

mikrotik_routeros:
  device_type: mikrotik_routeros
  ip: 192.168.88.1
  username: admin
  password: ""

cloudgenix_ion:
  device_type: cloudgenix_ion
  ip: 1.1.1.1
  username: TEST
  password: TEST

keymile:
  device_type: keymile
  ip: 1.2.3.4
  username: TEST
  password: TEST

keymile_nos:
  device_type: keymile_nos
  ip: 1.2.3.5
  username: TEST
  password: TEST

<<<<<<< HEAD
dlink_ds:
  device_type: dlink_ds
  ip: 192.168.50.10
  username: admin
  password: admin

dlink_ds_telnet:
  device_type: dlink_ds_telnet
  ip: 192.168.50.10
  username: admin
  password: admin
=======
ruijie_os:
  device_type: ruijie_os
  ip: 1.1.1.1
  username: ruijie
  password: ruijie
  secret: ruijie
>>>>>>> b51e9b67
<|MERGE_RESOLUTION|>--- conflicted
+++ resolved
@@ -178,7 +178,6 @@
   username: TEST
   password: TEST
 
-<<<<<<< HEAD
 dlink_ds:
   device_type: dlink_ds
   ip: 192.168.50.10
@@ -190,11 +189,10 @@
   ip: 192.168.50.10
   username: admin
   password: admin
-=======
+
 ruijie_os:
   device_type: ruijie_os
   ip: 1.1.1.1
   username: ruijie
   password: ruijie
-  secret: ruijie
->>>>>>> b51e9b67
+  secret: ruijie